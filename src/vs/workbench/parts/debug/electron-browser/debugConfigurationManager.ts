/*---------------------------------------------------------------------------------------------
 *  Copyright (c) Microsoft Corporation. All rights reserved.
 *  Licensed under the MIT License. See License.txt in the project root for license information.
 *--------------------------------------------------------------------------------------------*/

import * as nls from 'vs/nls';
import { dispose, IDisposable } from 'vs/base/common/lifecycle';
import { Event, Emitter } from 'vs/base/common/event';
import { TPromise } from 'vs/base/common/winjs.base';
import * as strings from 'vs/base/common/strings';
import * as objects from 'vs/base/common/objects';
import uri from 'vs/base/common/uri';
import * as paths from 'vs/base/common/paths';
import { IJSONSchema } from 'vs/base/common/jsonSchema';
import { ITextModel } from 'vs/editor/common/model';
import { IEditor } from 'vs/workbench/common/editor';
import { ILifecycleService } from 'vs/platform/lifecycle/common/lifecycle';
import { IStorageService, StorageScope } from 'vs/platform/storage/common/storage';
import { IExtensionService } from 'vs/workbench/services/extensions/common/extensions';
import { IConfigurationService } from 'vs/platform/configuration/common/configuration';
import { IFileService } from 'vs/platform/files/common/files';
import { IWorkspaceContextService, IWorkspaceFolder, WorkbenchState } from 'vs/platform/workspace/common/workspace';
import { IInstantiationService } from 'vs/platform/instantiation/common/instantiation';
import { ICommandService } from 'vs/platform/commands/common/commands';
import { IDebugConfigurationProvider, ICompound, IDebugConfiguration, IConfig, IGlobalConfig, IConfigurationManager, ILaunch, IAdapterExecutable, IDebugAdapterProvider, IDebugAdapter, ITerminalSettings, ITerminalLauncher } from 'vs/workbench/parts/debug/common/debug';
import { Debugger } from 'vs/workbench/parts/debug/node/debugger';
import { IEditorService, ACTIVE_GROUP, SIDE_GROUP } from 'vs/workbench/services/editor/common/editorService';
import { IQuickOpenService } from 'vs/platform/quickOpen/common/quickOpen';
import { isCodeEditor } from 'vs/editor/browser/editorBrowser';
import { launchSchemaId } from 'vs/workbench/services/configuration/common/configuration';
import { IPreferencesService } from 'vs/workbench/services/preferences/common/preferences';
import { TerminalLauncher } from 'vs/workbench/parts/debug/electron-browser/terminalSupport';
import { Registry } from 'vs/platform/registry/common/platform';
import { IJSONContributionRegistry, Extensions as JSONExtensions } from 'vs/platform/jsonschemas/common/jsonContributionRegistry';
import { launchSchema, debuggersExtPoint, breakpointsExtPoint } from 'vs/workbench/parts/debug/common/debugSchemas';

const jsonRegistry = Registry.as<IJSONContributionRegistry>(JSONExtensions.JSONContribution);
jsonRegistry.registerSchema(launchSchemaId, launchSchema);

const DEBUG_SELECTED_CONFIG_NAME_KEY = 'debug.selectedconfigname';
const DEBUG_SELECTED_ROOT = 'debug.selectedroot';

export class ConfigurationManager implements IConfigurationManager {
	private debuggers: Debugger[];
	private breakpointModeIdsSet = new Set<string>();
	private launches: ILaunch[];
	private selectedName: string;
	private selectedLaunch: ILaunch;
	private toDispose: IDisposable[];
	private _onDidSelectConfigurationName = new Emitter<void>();
	private providers: IDebugConfigurationProvider[];
	private debugAdapterProviders: Map<string, IDebugAdapterProvider>;
	private terminalLauncher: ITerminalLauncher;


	constructor(
		@IWorkspaceContextService private contextService: IWorkspaceContextService,
		@IEditorService private editorService: IEditorService,
		@IConfigurationService private configurationService: IConfigurationService,
		@IQuickOpenService private quickOpenService: IQuickOpenService,
		@IInstantiationService private instantiationService: IInstantiationService,
		@ICommandService private commandService: ICommandService,
		@IStorageService private storageService: IStorageService,
		@ILifecycleService lifecycleService: ILifecycleService,
		@IExtensionService private extensionService: IExtensionService,
	) {
		this.providers = [];
		this.debuggers = [];
		this.toDispose = [];
		this.registerListeners(lifecycleService);
		this.initLaunches();
		const previousSelectedRoot = this.storageService.get(DEBUG_SELECTED_ROOT, StorageScope.WORKSPACE);
		const previousSelectedLaunch = this.launches.filter(l => l.uri.toString() === previousSelectedRoot).pop();
		if (previousSelectedLaunch) {
			this.selectConfiguration(previousSelectedLaunch, this.storageService.get(DEBUG_SELECTED_CONFIG_NAME_KEY, StorageScope.WORKSPACE));
		}
		this.debugAdapterProviders = new Map<string, IDebugAdapterProvider>();
	}

	public registerDebugConfigurationProvider(handle: number, debugConfigurationProvider: IDebugConfigurationProvider): void {
		if (!debugConfigurationProvider) {
			return;
		}

		debugConfigurationProvider.handle = handle;
		this.providers = this.providers.filter(p => p.handle !== handle);
		this.providers.push(debugConfigurationProvider);
		const dbg = this.getDebugger(debugConfigurationProvider.type);
		// Check if the provider contributes provideDebugConfigurations method
		if (dbg && debugConfigurationProvider.provideDebugConfigurations) {
			dbg.hasConfigurationProvider = true;
		}
	}

	public unregisterDebugConfigurationProvider(handle: number): void {
		this.providers = this.providers.filter(p => p.handle !== handle);
	}

	public resolveConfigurationByProviders(folderUri: uri | undefined, type: string | undefined, debugConfiguration: IConfig): TPromise<IConfig> {
		return this.extensionService.activateByEvent(`onDebugResolve:${type}`).then(() => {
			// pipe the config through the promises sequentially. append at the end the '*' types
			const providers = this.providers.filter(p => p.type === type && p.resolveDebugConfiguration)
				.concat(this.providers.filter(p => p.type === '*' && p.resolveDebugConfiguration));

			return providers.reduce((promise, provider) => {
				return promise.then(config => {
					if (config) {
						return provider.resolveDebugConfiguration(folderUri, config);
					} else {
						return Promise.resolve(config);
					}
				});
			}, TPromise.as(debugConfiguration));
		});
	}

	public provideDebugConfigurations(folderUri: uri | undefined, type: string): TPromise<any[]> {
		return TPromise.join(this.providers.filter(p => p.type === type && p.provideDebugConfigurations).map(p => p.provideDebugConfigurations(folderUri)))
			.then(results => results.reduce((first, second) => first.concat(second), []));
	}

	public debugAdapterExecutable(folderUri: uri | undefined, type: string): TPromise<IAdapterExecutable | undefined> {
		const providers = this.providers.filter(p => p.type === type && p.debugAdapterExecutable);
		if (providers.length === 1) {
			return providers[0].debugAdapterExecutable(folderUri);
		}
		return TPromise.as(undefined);
	}

	public registerDebugAdapterProvider(debugTypes: string[], debugAdapterLauncher: IDebugAdapterProvider): IDisposable {
		debugTypes.forEach(debugType => this.debugAdapterProviders.set(debugType, debugAdapterLauncher));
		return {
			dispose: () => {
				debugTypes.forEach(debugType => this.debugAdapterProviders.delete(debugType));
			}
		};
	}

	private getDebugAdapterProvider(type: string): IDebugAdapterProvider | undefined {
		return this.debugAdapterProviders.get(type);
	}

	public createDebugAdapter(debugType: string, adapterExecutable: IAdapterExecutable, debugPort: number): IDebugAdapter | undefined {
		let dap = this.getDebugAdapterProvider(debugType);
		if (dap) {
			return dap.createDebugAdapter(debugType, adapterExecutable, debugPort);
		}
		return undefined;
	}

	public substituteVariables(debugType: string, folder: IWorkspaceFolder, config: IConfig): TPromise<IConfig> {
		let dap = this.getDebugAdapterProvider(debugType);
		if (dap) {
			return dap.substituteVariables(folder, config);
		}
		return TPromise.as(config);
	}

	public runInTerminal(debugType: string, args: DebugProtocol.RunInTerminalRequestArguments, config: ITerminalSettings): TPromise<void> {

		let tl: ITerminalLauncher = this.getDebugAdapterProvider(debugType);
		if (!tl) {
			if (!this.terminalLauncher) {
				this.terminalLauncher = this.instantiationService.createInstance(TerminalLauncher);
			}
			tl = this.terminalLauncher;
		}
		return tl.runInTerminal(args, config);
	}

	private registerListeners(lifecycleService: ILifecycleService): void {
		debuggersExtPoint.setHandler((extensions) => {
			extensions.forEach(extension => {
				extension.value.forEach(rawAdapter => {
					if (!rawAdapter.type || (typeof rawAdapter.type !== 'string')) {
						extension.collector.error(nls.localize('debugNoType', "Debugger 'type' can not be omitted and must be of type 'string'."));
					}
					if (rawAdapter.enableBreakpointsFor) {
						rawAdapter.enableBreakpointsFor.languageIds.forEach(modeId => {
							this.breakpointModeIdsSet.add(modeId);
						});
					}

					const duplicate = this.getDebugger(rawAdapter.type);
					if (duplicate) {
						duplicate.merge(rawAdapter, extension.description);
					} else {
						this.debuggers.push(this.instantiationService.createInstance(Debugger, this, rawAdapter, extension.description));
					}
				});
			});

			// update the schema to include all attributes, snippets and types from extensions.
			this.debuggers.forEach(adapter => {
				const items = (<IJSONSchema>launchSchema.properties['configurations'].items);
				const schemaAttributes = adapter.getSchemaAttributes();
				if (schemaAttributes) {
					items.oneOf.push(...schemaAttributes);
				}
				const configurationSnippets = adapter.configurationSnippets;
				if (configurationSnippets) {
					items.defaultSnippets.push(...configurationSnippets);
				}
			});

			this.setCompoundSchemaValues();
		});

		breakpointsExtPoint.setHandler(extensions => {
			extensions.forEach(ext => {
				ext.value.forEach(breakpoints => {
					this.breakpointModeIdsSet.add(breakpoints.language);
				});
			});
		});

		this.toDispose.push(this.contextService.onDidChangeWorkspaceFolders(() => {
			this.initLaunches();
			this.selectConfiguration(this.selectedLaunch);
			this.setCompoundSchemaValues();
		}));
		this.toDispose.push(this.configurationService.onDidChangeConfiguration(e => {
			if (e.affectsConfiguration('launch')) {
				this.selectConfiguration(this.selectedLaunch);
				this.setCompoundSchemaValues();
			}
		}));

		this.toDispose.push(lifecycleService.onShutdown(this.store, this));
	}

	private initLaunches(): void {
		this.launches = this.contextService.getWorkspace().folders.map(folder => this.instantiationService.createInstance(Launch, this, folder));
		if (this.contextService.getWorkbenchState() === WorkbenchState.WORKSPACE) {
			this.launches.push(this.instantiationService.createInstance(WorkspaceLaunch, this));
		}
		this.launches.push(this.instantiationService.createInstance(UserLaunch, this));

		if (this.launches.indexOf(this.selectedLaunch) === -1) {
			this.selectedLaunch = undefined;
		}
	}

	private setCompoundSchemaValues(): void {
		const compoundConfigurationsSchema = (<IJSONSchema>launchSchema.properties['compounds'].items).properties['configurations'];
		const launchNames = this.launches.map(l =>
			l.getConfigurationNames(false)).reduce((first, second) => first.concat(second), []);
		(<IJSONSchema>compoundConfigurationsSchema.items).oneOf[0].enum = launchNames;
		(<IJSONSchema>compoundConfigurationsSchema.items).oneOf[1].properties.name.enum = launchNames;

		const folderNames = this.contextService.getWorkspace().folders.map(f => f.name);
		(<IJSONSchema>compoundConfigurationsSchema.items).oneOf[1].properties.folder.enum = folderNames;

		jsonRegistry.registerSchema(launchSchemaId, launchSchema);
	}

	public getLaunches(): ILaunch[] {
		return this.launches;
	}

	public getLaunch(workspaceUri: uri): ILaunch {
		if (!uri.isUri(workspaceUri)) {
			return undefined;
		}

		return this.launches.filter(l => l.workspace && l.workspace.uri.toString() === workspaceUri.toString()).pop();
	}

	public get selectedConfiguration(): { launch: ILaunch, name: string } {
		return {
			launch: this.selectedLaunch,
			name: this.selectedName
		};
	}

	public get onDidSelectConfiguration(): Event<void> {
		return this._onDidSelectConfigurationName.event;
	}

	public getWorkspaceLaunch(): ILaunch {
		if (this.contextService.getWorkbenchState() === WorkbenchState.WORKSPACE) {
			return this.launches[this.launches.length - 1];
		}

		return undefined;
	}

	public selectConfiguration(launch: ILaunch, name?: string): void {
		const previousLaunch = this.selectedLaunch;
		const previousName = this.selectedName;

		this.selectedLaunch = launch;
		const names = launch ? launch.getConfigurationNames() : [];
		if (name && names.indexOf(name) >= 0) {
			this.selectedName = name;
		}
		if (names.indexOf(this.selectedName) === -1) {
			this.selectedName = names.length ? names[0] : undefined;
		}

		if (this.selectedLaunch !== previousLaunch || this.selectedName !== previousName) {
			this._onDidSelectConfigurationName.fire();
		}
	}

	public canSetBreakpointsIn(model: ITextModel): boolean {
		const modeId = model ? model.getLanguageIdentifier().language : null;
		if (!modeId || modeId === 'jsonc' || modeId === 'log') {
			// do not allow breakpoints in our settings files and output
			return false;
		}
		if (this.configurationService.getValue<IDebugConfiguration>('debug').allowBreakpointsEverywhere) {
			return true;
		}

		return this.breakpointModeIdsSet.has(modeId);
	}

	public getDebugger(type: string): Debugger {
		return this.debuggers.filter(dbg => strings.equalsIgnoreCase(dbg.type, type)).pop();
	}

	public guessDebugger(type?: string): TPromise<Debugger> {
		return this.activateDebuggers().then(() => {

			if (type) {
				const adapter = this.getDebugger(type);
				return TPromise.as(adapter);
			}

			const activeTextEditorWidget = this.editorService.activeTextEditorWidget;
			let candidates: Debugger[];
			if (isCodeEditor(activeTextEditorWidget)) {
				const model = activeTextEditorWidget.getModel();
				const language = model ? model.getLanguageIdentifier().language : undefined;
				const adapters = this.debuggers.filter(a => a.languages && a.languages.indexOf(language) >= 0);
				if (adapters.length === 1) {
					return TPromise.as(adapters[0]);
				}
				if (adapters.length > 1) {
					candidates = adapters;
				}
			}

			if (!candidates) {
				candidates = this.debuggers.filter(a => a.hasInitialConfiguration() || a.hasConfigurationProvider);
			}

			candidates = candidates.sort((first, second) => first.label.localeCompare(second.label));
			return this.quickOpenService.pick([...candidates, { label: 'More...', separator: { border: true } }], { placeHolder: nls.localize('selectDebug', "Select Environment") })
				.then(picked => {
					if (picked instanceof Debugger) {
						return picked;
					}
					if (picked) {
						this.commandService.executeCommand('debug.installAdditionalDebuggers');
					}
					return undefined;
				});
		});
	}

	public activateDebuggers(): TPromise<void> {
		return this.extensionService.activateByEvent('onDebugInitialConfigurations').then(() => this.extensionService.activateByEvent('onDebug'));
	}

	private store(): void {
		this.storageService.store(DEBUG_SELECTED_CONFIG_NAME_KEY, this.selectedName, StorageScope.WORKSPACE);
		if (this.selectedLaunch) {
			this.storageService.store(DEBUG_SELECTED_ROOT, this.selectedLaunch.uri.toString(), StorageScope.WORKSPACE);
		}
	}

	public dispose(): void {
		this.toDispose = dispose(this.toDispose);
	}
}

class Launch implements ILaunch {

	constructor(
		private configurationManager: ConfigurationManager,
		public workspace: IWorkspaceFolder,
		@IFileService private fileService: IFileService,
		@IEditorService protected editorService: IEditorService,
		@IConfigurationService protected configurationService: IConfigurationService,
		@IWorkspaceContextService protected contextService: IWorkspaceContextService,
	) {
		// noop
	}

	public get uri(): uri {
		return this.workspace.uri.with({ path: paths.join(this.workspace.uri.path, '/.vscode/launch.json') });
	}

	public get name(): string {
		return this.workspace.name;
	}

	public get hidden(): boolean {
		return false;
	}

	protected getConfig(): IGlobalConfig {
		return this.configurationService.inspect<IGlobalConfig>('launch', { resource: this.workspace.uri }).workspaceFolder;
	}

	public getCompound(name: string): ICompound {
		const config = this.getConfig();
		if (!config || !config.compounds) {
			return null;
		}

		return config.compounds.filter(compound => compound.name === name).pop();
	}

	public getConfigurationNames(includeCompounds = true): string[] {
		const config = this.getConfig();
		if (!config || !config.configurations || !Array.isArray(config.configurations)) {
			return [];
		} else {
			const names = config.configurations.filter(cfg => cfg && typeof cfg.name === 'string').map(cfg => cfg.name);
			if (includeCompounds && config.compounds) {
				if (config.compounds) {
					names.push(...config.compounds.filter(compound => typeof compound.name === 'string' && compound.configurations && compound.configurations.length)
						.map(compound => compound.name));
				}
			}

			return names;
		}
	}

	public getConfiguration(name: string): IConfig {
		// We need to clone the configuration in order to be able to make changes to it #42198
		const config = objects.deepClone(this.getConfig());
		if (!config || !config.configurations) {
			return null;
		}

		return config.configurations.filter(config => config && config.name === name).shift();
	}

	public openConfigFile(sideBySide: boolean, type?: string): TPromise<{ editor: IEditor, created: boolean }> {
		return this.configurationManager.activateDebuggers().then(() => {
			const resource = this.uri;
			let created = false;

			return this.fileService.resolveContent(resource).then(content => content.value, err => {

				// launch.json not found: create one by collecting launch configs from debugConfigProviders

				return this.configurationManager.guessDebugger(type).then(adapter => {
					if (adapter) {
						return this.configurationManager.provideDebugConfigurations(this.workspace.uri, adapter.type).then(initialConfigs => {
							return adapter.getInitialConfigurationContent(initialConfigs);
						});
					} else {
						return undefined;
					}
				}).then(content => {

					if (!content) {
						return undefined;
					}

					created = true; // pin only if config file is created #8727
					return this.fileService.updateContent(resource, content).then(() => {
						// convert string into IContent; see #32135
						return content;
					});
				});
			}).then(content => {
				if (!content) {
					return undefined;
				}
				const index = content.indexOf(`"${this.configurationManager.selectedConfiguration.name}"`);
				let startLineNumber = 1;
				for (let i = 0; i < index; i++) {
					if (content.charAt(i) === '\n') {
						startLineNumber++;
					}
				}
				const selection = startLineNumber > 1 ? { startLineNumber, startColumn: 4 } : undefined;

				return this.editorService.openEditor({
					resource: resource,
					options: {
						forceOpen: true,
						selection,
						pinned: created,
						revealIfVisible: true
					},
<<<<<<< HEAD
				}, sideBySide ? SIDE_GROUP : ACTIVE_GROUP);
=======
				}, sideBySide ? SIDE_GROUP : ACTIVE_GROUP).then(editor => ({ editor, created }));
>>>>>>> 8647b7c1
			}, (error) => {
				throw new Error(nls.localize('DebugConfig.failed', "Unable to create 'launch.json' file inside the '.vscode' folder ({0}).", error));
			});
		});
	}
}

class WorkspaceLaunch extends Launch implements ILaunch {

	constructor(
		configurationManager: ConfigurationManager,
		@IFileService fileService: IFileService,
		@IEditorService editorService: IEditorService,
		@IConfigurationService configurationService: IConfigurationService,
		@IWorkspaceContextService contextService: IWorkspaceContextService,
	) {
		super(configurationManager, undefined, fileService, editorService, configurationService, contextService);
	}

	get uri(): uri {
		return this.contextService.getWorkspace().configuration;
	}

	get name(): string {
		return nls.localize('workspace', "workspace");
	}

	protected getConfig(): IGlobalConfig {
		return this.configurationService.inspect<IGlobalConfig>('launch').workspace;
	}

	openConfigFile(sideBySide: boolean, type?: string): TPromise<{ editor: IEditor, created: boolean }> {
		return this.editorService.openEditor({ resource: this.contextService.getWorkspace().configuration }).then(editor => ({ editor, created: false }));
	}
}

class UserLaunch extends Launch implements ILaunch {

	constructor(
		configurationManager: ConfigurationManager,
		@IFileService fileService: IFileService,
		@IEditorService editorService: IEditorService,
		@IConfigurationService configurationService: IConfigurationService,
		@IPreferencesService private preferencesService: IPreferencesService,
		@IWorkspaceContextService contextService: IWorkspaceContextService
	) {
		super(configurationManager, undefined, fileService, editorService, configurationService, contextService);
	}

	get uri(): uri {
		return this.preferencesService.userSettingsResource;
	}

	get name(): string {
		return nls.localize('user settings', "user settings");
	}

	public get hidden(): boolean {
		return true;
	}

	protected getConfig(): IGlobalConfig {
		return this.configurationService.inspect<IGlobalConfig>('launch').user;
	}

	openConfigFile(sideBySide: boolean, type?: string): TPromise<{ editor: IEditor, created: boolean }> {
		return this.preferencesService.openGlobalSettings().then(editor => ({ editor, created: false }));
	}
}<|MERGE_RESOLUTION|>--- conflicted
+++ resolved
@@ -491,11 +491,7 @@
 						pinned: created,
 						revealIfVisible: true
 					},
-<<<<<<< HEAD
-				}, sideBySide ? SIDE_GROUP : ACTIVE_GROUP);
-=======
 				}, sideBySide ? SIDE_GROUP : ACTIVE_GROUP).then(editor => ({ editor, created }));
->>>>>>> 8647b7c1
 			}, (error) => {
 				throw new Error(nls.localize('DebugConfig.failed', "Unable to create 'launch.json' file inside the '.vscode' folder ({0}).", error));
 			});
