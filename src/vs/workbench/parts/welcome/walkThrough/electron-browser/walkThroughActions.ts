/*---------------------------------------------------------------------------------------------
 *  Copyright (c) Microsoft Corporation. All rights reserved.
 *  Licensed under the MIT License. See License.txt in the project root for license information.
 *--------------------------------------------------------------------------------------------*/
'use strict';

<<<<<<< HEAD
import { localize } from 'vs/nls';
import { IEditorService } from 'vs/workbench/services/editor/common/editorService';
import { Action } from 'vs/base/common/actions';
import { TPromise } from 'vs/base/common/winjs.base';
import { WalkThroughPart } from 'vs/workbench/parts/welcome/walkThrough/electron-browser/walkThroughPart';

export class WalkThroughArrowUpAction extends Action {

	public static readonly ID = 'workbench.action.interactivePlayground.arrowUp';
	public static readonly LABEL = localize('editorWalkThrough.arrowUp', "Scroll Up (Line)");

	constructor(
		id: string,
		label: string,
		@IEditorService private editorService: IEditorService
	) {
		super(id, label);
	}

	public run(): TPromise<void> {
		const activeControl = this.editorService.activeControl;
		if (activeControl instanceof WalkThroughPart) {
			activeControl.arrowUp();
=======
import { IWorkbenchEditorService } from 'vs/workbench/services/editor/common/editorService';
import { WalkThroughPart, WALK_THROUGH_FOCUS } from 'vs/workbench/parts/welcome/walkThrough/electron-browser/walkThroughPart';
import { ICommandAndKeybindingRule, KeybindingsRegistry } from 'vs/platform/keybinding/common/keybindingsRegistry';
import { EditorContextKeys } from 'vs/editor/common/editorContextKeys';
import { ContextKeyExpr } from 'vs/platform/contextkey/common/contextkey';
import { KeyCode } from 'vs/base/common/keyCodes';

export const WalkThroughArrowUp: ICommandAndKeybindingRule = {
	id: 'workbench.action.interactivePlayground.arrowUp',
	weight: KeybindingsRegistry.WEIGHT.workbenchContrib(),
	when: ContextKeyExpr.and(WALK_THROUGH_FOCUS, EditorContextKeys.editorTextFocus.toNegated()),
	primary: KeyCode.UpArrow,
	handler: accessor => {
		const editorService = accessor.get(IWorkbenchEditorService);
		const editor = editorService.getActiveEditor();
		if (editor instanceof WalkThroughPart) {
			editor.arrowUp();
>>>>>>> 1ba11c0e
		}
	}
<<<<<<< HEAD
}

export class WalkThroughArrowDownAction extends Action {

	public static readonly ID = 'workbench.action.interactivePlayground.arrowDown';
	public static readonly LABEL = localize('editorWalkThrough.arrowDown', "Scroll Down (Line)");

	constructor(
		id: string,
		label: string,
		@IEditorService private editorService: IEditorService
	) {
		super(id, label);
	}

	public run(): TPromise<void> {
		const activeControl = this.editorService.activeControl;
		if (activeControl instanceof WalkThroughPart) {
			activeControl.arrowDown();
=======
};

export const WalkThroughArrowDown: ICommandAndKeybindingRule = {
	id: 'workbench.action.interactivePlayground.arrowDown',
	weight: KeybindingsRegistry.WEIGHT.workbenchContrib(),
	when: ContextKeyExpr.and(WALK_THROUGH_FOCUS, EditorContextKeys.editorTextFocus.toNegated()),
	primary: KeyCode.DownArrow,
	handler: accessor => {
		const editorService = accessor.get(IWorkbenchEditorService);
		const editor = editorService.getActiveEditor();
		if (editor instanceof WalkThroughPart) {
			editor.arrowDown();
>>>>>>> 1ba11c0e
		}
	}
<<<<<<< HEAD
}

export class WalkThroughPageUpAction extends Action {

	public static readonly ID = 'workbench.action.interactivePlayground.pageUp';
	public static readonly LABEL = localize('editorWalkThrough.pageUp', "Scroll Up (Page)");

	constructor(
		id: string,
		label: string,
		@IEditorService private editorService: IEditorService
	) {
		super(id, label);
	}

	public run(): TPromise<void> {
		const activeControl = this.editorService.activeControl;
		if (activeControl instanceof WalkThroughPart) {
			activeControl.pageUp();
=======
};

export const WalkThroughPageUp: ICommandAndKeybindingRule = {
	id: 'workbench.action.interactivePlayground.pageUp',
	weight: KeybindingsRegistry.WEIGHT.workbenchContrib(),
	when: ContextKeyExpr.and(WALK_THROUGH_FOCUS, EditorContextKeys.editorTextFocus.toNegated()),
	primary: KeyCode.PageUp,
	handler: accessor => {
		const editorService = accessor.get(IWorkbenchEditorService);
		const editor = editorService.getActiveEditor();
		if (editor instanceof WalkThroughPart) {
			editor.pageUp();
>>>>>>> 1ba11c0e
		}
	}
<<<<<<< HEAD
}

export class WalkThroughPageDownAction extends Action {

	public static readonly ID = 'workbench.action.interactivePlayground.pageDown';
	public static readonly LABEL = localize('editorWalkThrough.pageDown', "Scroll Down (Page)");

	constructor(
		id: string,
		label: string,
		@IEditorService private editorService: IEditorService
	) {
		super(id, label);
	}

	public run(): TPromise<void> {
		const activeControl = this.editorService.activeControl;
		if (activeControl instanceof WalkThroughPart) {
			activeControl.pageDown();
=======
};

export const WalkThroughPageDown: ICommandAndKeybindingRule = {
	id: 'workbench.action.interactivePlayground.pageDown',
	weight: KeybindingsRegistry.WEIGHT.workbenchContrib(),
	when: ContextKeyExpr.and(WALK_THROUGH_FOCUS, EditorContextKeys.editorTextFocus.toNegated()),
	primary: KeyCode.PageDown,
	handler: accessor => {
		const editorService = accessor.get(IWorkbenchEditorService);
		const editor = editorService.getActiveEditor();
		if (editor instanceof WalkThroughPart) {
			editor.pageDown();
>>>>>>> 1ba11c0e
		}
	}
};<|MERGE_RESOLUTION|>--- conflicted
+++ resolved
@@ -4,32 +4,7 @@
  *--------------------------------------------------------------------------------------------*/
 'use strict';
 
-<<<<<<< HEAD
-import { localize } from 'vs/nls';
 import { IEditorService } from 'vs/workbench/services/editor/common/editorService';
-import { Action } from 'vs/base/common/actions';
-import { TPromise } from 'vs/base/common/winjs.base';
-import { WalkThroughPart } from 'vs/workbench/parts/welcome/walkThrough/electron-browser/walkThroughPart';
-
-export class WalkThroughArrowUpAction extends Action {
-
-	public static readonly ID = 'workbench.action.interactivePlayground.arrowUp';
-	public static readonly LABEL = localize('editorWalkThrough.arrowUp', "Scroll Up (Line)");
-
-	constructor(
-		id: string,
-		label: string,
-		@IEditorService private editorService: IEditorService
-	) {
-		super(id, label);
-	}
-
-	public run(): TPromise<void> {
-		const activeControl = this.editorService.activeControl;
-		if (activeControl instanceof WalkThroughPart) {
-			activeControl.arrowUp();
-=======
-import { IWorkbenchEditorService } from 'vs/workbench/services/editor/common/editorService';
 import { WalkThroughPart, WALK_THROUGH_FOCUS } from 'vs/workbench/parts/welcome/walkThrough/electron-browser/walkThroughPart';
 import { ICommandAndKeybindingRule, KeybindingsRegistry } from 'vs/platform/keybinding/common/keybindingsRegistry';
 import { EditorContextKeys } from 'vs/editor/common/editorContextKeys';
@@ -42,34 +17,12 @@
 	when: ContextKeyExpr.and(WALK_THROUGH_FOCUS, EditorContextKeys.editorTextFocus.toNegated()),
 	primary: KeyCode.UpArrow,
 	handler: accessor => {
-		const editorService = accessor.get(IWorkbenchEditorService);
-		const editor = editorService.getActiveEditor();
-		if (editor instanceof WalkThroughPart) {
-			editor.arrowUp();
->>>>>>> 1ba11c0e
+		const editorService = accessor.get(IEditorService);
+		const activeControl = editorService.activeControl;
+		if (activeControl instanceof WalkThroughPart) {
+			activeControl.arrowUp();
 		}
 	}
-<<<<<<< HEAD
-}
-
-export class WalkThroughArrowDownAction extends Action {
-
-	public static readonly ID = 'workbench.action.interactivePlayground.arrowDown';
-	public static readonly LABEL = localize('editorWalkThrough.arrowDown', "Scroll Down (Line)");
-
-	constructor(
-		id: string,
-		label: string,
-		@IEditorService private editorService: IEditorService
-	) {
-		super(id, label);
-	}
-
-	public run(): TPromise<void> {
-		const activeControl = this.editorService.activeControl;
-		if (activeControl instanceof WalkThroughPart) {
-			activeControl.arrowDown();
-=======
 };
 
 export const WalkThroughArrowDown: ICommandAndKeybindingRule = {
@@ -78,34 +31,12 @@
 	when: ContextKeyExpr.and(WALK_THROUGH_FOCUS, EditorContextKeys.editorTextFocus.toNegated()),
 	primary: KeyCode.DownArrow,
 	handler: accessor => {
-		const editorService = accessor.get(IWorkbenchEditorService);
-		const editor = editorService.getActiveEditor();
-		if (editor instanceof WalkThroughPart) {
-			editor.arrowDown();
->>>>>>> 1ba11c0e
+		const editorService = accessor.get(IEditorService);
+		const activeControl = editorService.activeControl;
+		if (activeControl instanceof WalkThroughPart) {
+			activeControl.arrowDown();
 		}
 	}
-<<<<<<< HEAD
-}
-
-export class WalkThroughPageUpAction extends Action {
-
-	public static readonly ID = 'workbench.action.interactivePlayground.pageUp';
-	public static readonly LABEL = localize('editorWalkThrough.pageUp', "Scroll Up (Page)");
-
-	constructor(
-		id: string,
-		label: string,
-		@IEditorService private editorService: IEditorService
-	) {
-		super(id, label);
-	}
-
-	public run(): TPromise<void> {
-		const activeControl = this.editorService.activeControl;
-		if (activeControl instanceof WalkThroughPart) {
-			activeControl.pageUp();
-=======
 };
 
 export const WalkThroughPageUp: ICommandAndKeybindingRule = {
@@ -114,34 +45,12 @@
 	when: ContextKeyExpr.and(WALK_THROUGH_FOCUS, EditorContextKeys.editorTextFocus.toNegated()),
 	primary: KeyCode.PageUp,
 	handler: accessor => {
-		const editorService = accessor.get(IWorkbenchEditorService);
-		const editor = editorService.getActiveEditor();
-		if (editor instanceof WalkThroughPart) {
-			editor.pageUp();
->>>>>>> 1ba11c0e
+		const editorService = accessor.get(IEditorService);
+		const activeControl = editorService.activeControl;
+		if (activeControl instanceof WalkThroughPart) {
+			activeControl.pageUp();
 		}
 	}
-<<<<<<< HEAD
-}
-
-export class WalkThroughPageDownAction extends Action {
-
-	public static readonly ID = 'workbench.action.interactivePlayground.pageDown';
-	public static readonly LABEL = localize('editorWalkThrough.pageDown', "Scroll Down (Page)");
-
-	constructor(
-		id: string,
-		label: string,
-		@IEditorService private editorService: IEditorService
-	) {
-		super(id, label);
-	}
-
-	public run(): TPromise<void> {
-		const activeControl = this.editorService.activeControl;
-		if (activeControl instanceof WalkThroughPart) {
-			activeControl.pageDown();
-=======
 };
 
 export const WalkThroughPageDown: ICommandAndKeybindingRule = {
@@ -150,11 +59,10 @@
 	when: ContextKeyExpr.and(WALK_THROUGH_FOCUS, EditorContextKeys.editorTextFocus.toNegated()),
 	primary: KeyCode.PageDown,
 	handler: accessor => {
-		const editorService = accessor.get(IWorkbenchEditorService);
-		const editor = editorService.getActiveEditor();
-		if (editor instanceof WalkThroughPart) {
-			editor.pageDown();
->>>>>>> 1ba11c0e
+		const editorService = accessor.get(IEditorService);
+		const activeControl = editorService.activeControl;
+		if (activeControl instanceof WalkThroughPart) {
+			activeControl.pageDown();
 		}
 	}
 };