--- conflicted
+++ resolved
@@ -18,11 +18,7 @@
 import { IWorkbenchEditorService } from 'vs/workbench/services/editor/common/editorService';
 import { IExtensionService } from 'vs/workbench/services/extensions/common/extensions';
 import { IEditorGroupService } from 'vs/workbench/services/group/common/groupService';
-import { ICodeEditor } from '../../../editor/browser/editorBrowser';
-import { EDITOR_CONTRIBUTION_ID, WebviewWidgetContribution } from '../../parts/webview/electron-browser/webviewWidget';
 import { extHostNamedCustomer } from './extHostCustomers';
-import { WebviewElement } from 'vs/workbench/parts/webview/electron-browser/webviewElement';
-import { IPosition } from 'vs/editor/common/core/position';
 
 @extHostNamedCustomer(MainContext.MainThreadWebviews)
 export class MainThreadWebviews implements MainThreadWebviewsShape, WebviewReviver {
@@ -38,12 +34,7 @@
 	private _toDispose: IDisposable[] = [];
 
 	private readonly _proxy: ExtHostWebviewsShape;
-<<<<<<< HEAD
-	private readonly _webviewInputs = new Map<WebviewHandle, WebviewEditorInput>();
-	private readonly _webviews = new Map<WebviewHandle, WebviewElement>();
-=======
 	private readonly _webviews = new Map<WebviewPanelHandle, WebviewEditorInput>();
->>>>>>> 8aa6fe9f
 	private readonly _revivers = new Set<string>();
 
 	private _activeWebview: WebviewPanelHandle | undefined = undefined;
@@ -88,12 +79,7 @@
 			state: undefined
 		};
 
-<<<<<<< HEAD
-		this._webviewInputs.set(handle, webview);
-=======
 		this._webviews.set(handle, webview);
-		this._activeWebview = handle;
->>>>>>> 8aa6fe9f
 	}
 
 	$disposeWebview(handle: WebviewPanelHandle): void {
@@ -108,14 +94,7 @@
 
 	$setHtml(handle: WebviewPanelHandle, value: string): void {
 		const webview = this.getWebview(handle);
-		if (webview) {
-			webview.html = value;
-		} else {
-			const webview = this._webviews.get(handle);
-			if (webview) {
-				webview.contents = value;
-			}
-		}
+		webview.html = value;
 	}
 
 	$reveal(handle: WebviewPanelHandle, column: Position | undefined): void {
@@ -145,24 +124,11 @@
 		this._revivers.delete(viewType);
 	}
 
-	$showWebviewWidget(handle: WebviewHandle, editorId: string, position: IPosition, viewType: string, options: WebviewInputOptions): void {
-		const editor = this._editorService.getActiveEditor();
-		if (editor && editor.getControl()) {
-			(editor.getControl() as ICodeEditor).getContribution<WebviewWidgetContribution>(EDITOR_CONTRIBUTION_ID).showWebviewWidget(position, webview => {
-				this._webviews.set(handle, webview);
-				webview.onDidClickLink(uri => this.onDidClickLink(handle, uri));
-				webview.onMessage(message => this._proxy.$onMessage(handle, message));
-			});
-		}
-
-		return undefined;
-	}
-
 	reviveWebview(webview: WebviewEditorInput): TPromise<void> {
 		const viewType = webview.state.viewType;
 		return this._extensionService.activateByEvent(`onView:${viewType}`).then(() => {
 			const handle = 'revival-' + MainThreadWebviews.revivalPool++;
-			this._webviewInputs.set(handle, webview);
+			this._webviews.set(handle, webview);
 			webview._events = this.createWebviewEventDelegate(handle);
 
 			return this._proxy.$deserializeWebviewPanel(handle, webview.state.viewType, webview.getTitle(), webview.state.state, webview.position, webview.options)
@@ -177,13 +143,8 @@
 	}
 
 	private _onWillShutdown(): TPromise<boolean> {
-<<<<<<< HEAD
-		const toRevive: WebviewHandle[] = [];
-		this._webviewInputs.forEach((view, key) => {
-=======
 		const toRevive: WebviewPanelHandle[] = [];
 		this._webviews.forEach((view, key) => {
->>>>>>> 8aa6fe9f
 			if (this.canRevive(view)) {
 				toRevive.push(key);
 			}
@@ -199,7 +160,7 @@
 
 		return TPromise.join(reviveResponses).then(results => {
 			for (const result of results) {
-				const view = this._webviewInputs.get(result.handle);
+				const view = this._webviews.get(result.handle);
 				if (view) {
 					if (result.state) {
 						view.state.state = result.state;
@@ -224,19 +185,11 @@
 		};
 	}
 
-<<<<<<< HEAD
-	private getWebview(handle: WebviewHandle): WebviewEditorInput {
-		const webview = this._webviewInputs.get(handle);
-		// if (!webview) {
-		// 	throw new Error('Unknown webview handle:' + handle);
-		// }
-=======
 	private getWebview(handle: WebviewPanelHandle): WebviewEditorInput {
 		const webview = this._webviews.get(handle);
 		if (!webview) {
 			throw new Error('Unknown webview handle:' + handle);
 		}
->>>>>>> 8aa6fe9f
 		return webview;
 	}
 
@@ -244,8 +197,8 @@
 		const activeEditor = this._editorService.getActiveEditor();
 		let newActiveWebview: { input: WebviewEditorInput, handle: WebviewPanelHandle } | undefined = undefined;
 		if (activeEditor && activeEditor.input instanceof WebviewEditorInput) {
-			for (const handle of map.keys(this._webviewInputs)) {
-				const input = this._webviewInputs.get(handle);
+			for (const handle of map.keys(this._webviews)) {
+				const input = this._webviews.get(handle);
 				if (input.matches(activeEditor.input)) {
 					newActiveWebview = { input, handle };
 					break;
@@ -254,14 +207,13 @@
 		}
 
 		if (newActiveWebview && newActiveWebview.handle === this._activeWebview) {
-			// Webview itself unchanged but position may have changed
-			this._proxy.$onDidChangeWebviewPanelViewState(newActiveWebview.handle, true, newActiveWebview.input.position);
+			// No change
 			return;
 		}
 
 		// Broadcast view state update for currently active
 		if (typeof this._activeWebview !== 'undefined') {
-			const oldActiveWebview = this._webviewInputs.get(this._activeWebview);
+			const oldActiveWebview = this._webviews.get(this._activeWebview);
 			if (oldActiveWebview) {
 				this._proxy.$onDidChangeWebviewPanelViewState(this._activeWebview, false, oldActiveWebview.position);
 			}
