/*---------------------------------------------------------------------------------------------
 *  Copyright (c) Microsoft Corporation. All rights reserved.
 *  Licensed under the MIT License. See License.txt in the project root for license information.
 *--------------------------------------------------------------------------------------------*/

import { IListService, WorkbenchObjectTree } from 'vs/platform/list/browser/listService';
import { ITreeElement, ITreeNode, ITreeRenderer } from 'vs/base/browser/ui/tree/tree';
import { DefaultStyleController, IListAccessibilityProvider } from 'vs/base/browser/ui/list/listWidget';
import { IAccessibilityService } from 'vs/platform/accessibility/common/accessibility';
import { IConfigurationService } from 'vs/platform/configuration/common/configuration';
import { IContextKeyService } from 'vs/platform/contextkey/common/contextkey';
import { IKeybindingService } from 'vs/platform/keybinding/common/keybinding';
import { IThemeService } from 'vs/platform/theme/common/themeService';
import { IIdentityProvider } from 'vs/base/browser/ui/list/list';
import { ITerminalInstance, ITerminalService, ITerminalTab } from 'vs/workbench/contrib/terminal/browser/terminal';
import { localize } from 'vs/nls';
import * as dom from 'vs/base/browser/dom';
import { IInstantiationService } from 'vs/platform/instantiation/common/instantiation';
import { IconLabel } from 'vs/base/browser/ui/iconLabel/iconLabel';
<<<<<<< HEAD
import { TerminalStatus } from 'vs/workbench/contrib/terminal/browser/terminalStatusList';
=======
>>>>>>> 437f2383

const $ = dom.$;

export class TerminalTabsWidget extends WorkbenchObjectTree<ITabTreeNode>  {
	private _terminalService: ITerminalService;
	constructor(
		container: HTMLElement,
		@IContextKeyService contextKeyService: IContextKeyService,
		@IListService listService: IListService,
		@IThemeService themeService: IThemeService,
		@IConfigurationService configurationService: IConfigurationService,
		@IKeybindingService keybindingService: IKeybindingService,
		@IAccessibilityService accessibilityService: IAccessibilityService,
		@ITerminalService terminalService: ITerminalService,
		@IInstantiationService _instantiationService: IInstantiationService
	) {
		super('TerminalTabsTree', container,
			{
				getHeight: () => 22,
				getTemplateId: () => 'terminal.tabs'
			},
			[new TerminalTabsRenderer()],
			{
				horizontalScrolling: false,
				supportDynamicHeights: true,
				identityProvider: new TerminalTabsIdentityProvider(),
				accessibilityProvider: new TerminalTabsAccessibilityProvider(),
				styleController: id => new DefaultStyleController(dom.createStyleSheet(container), id),
				filter: undefined,
				smoothScrolling: configurationService.getValue<boolean>('workbench.list.smoothScrolling'),
				multipleSelectionSupport: false,
				expandOnlyOnTwistieClick: true
			},
			contextKeyService,
			listService,
			themeService,
			configurationService,
			keybindingService,
			accessibilityService,
		);
		this.onDidChangeSelection(e => {
			if (e.elements && e.elements[0]) {
				if ('terminalInstances' in e.elements[0]) {
					terminalService.setActiveTabByIndex(terminalService.terminalTabs.indexOf(e.elements[0]));
				} else {
					e.elements[0].focus(true);
				}
			}
		});

		this._terminalService = terminalService;
		terminalService.onInstancesChanged(() => this._render());
		terminalService.onInstanceTitleChanged(() => this._render());
		terminalService.onActiveTabChanged(() => {
			const selection = this.getSelection();
			const selectedTab = selection[0] as ITerminalTab;
			const activeTab = terminalService.getActiveTab();
			if (activeTab && terminalService.terminalTabs.indexOf(selectedTab) !== terminalService.activeTabIndex) {
				this.setFocus([activeTab]);
				this.setSelection([activeTab]);
			}
		});

		this._render();
	}

	private _render(): void {
		this.setChildren(null, createTerminalTabsIterator(this._terminalService.terminalTabs));
	}
}

class TerminalTabsIdentityProvider implements IIdentityProvider<ITabTreeNode> {
	constructor() {
	}
	getId(element: ITabTreeNode): { toString(): string; } {
		if ('terminalInstances' in element) {
			return element.title;
		} else {
			return element.instanceId;
		}
	}

}
class TerminalTabsAccessibilityProvider implements IListAccessibilityProvider<ITabTreeNode> {
	getAriaLabel(node: ITabTreeNode) {
		let label = '';
		if ('terminalInstances' in node) {
			if (node.terminalInstances.length === 1) {
				label = node.terminalInstances[0].title;
			} else if (node.terminalInstances.length > 1) {
				label = `Terminals (${node.terminalInstances.length})`;
			}
		} else {
			label = node.title;
		}
		return label;
	}

	getWidgetAriaLabel() {
		return localize('terminal.tabs', "TerminalTabs");
	}
}

class TerminalTabsRenderer implements ITreeRenderer<ITabTreeNode, never, ITerminalTabEntryTemplate> {

	templateId = 'terminal.tabs';

	renderTemplate(container: HTMLElement): ITerminalTabEntryTemplate {
		const labelElement = dom.append(container, $('.terminal-tabs-entry'));
		return {
			labelElement,
			label: new IconLabel(labelElement, { supportHighlights: true, supportDescriptionHighlights: true, supportIcons: true })
		};
	}

	renderElement(node: ITreeNode<ITabTreeNode>, index: number, template: ITerminalTabEntryTemplate): void {
		let label = '';
		let item = node.element;
		let secondaryIconId: string | undefined;
		if ('terminalInstances' in item) {
			if (item.terminalInstances.length === 1) {
				const instance = item.terminalInstances[0];
				label = `$(${instance.icon.id}) ${instance.title}`;
<<<<<<< HEAD
				const primaryStatus = instance.statusList.primary;
				console.log('instance ' + (instance as any)._instanceId);
				console.log('  primary', primaryStatus);
				if (primaryStatus) {
					secondaryIconId = primaryStatus.id === TerminalStatus.Bell ? 'bell' : 'warning';
				}
				instance.statusList.onDidChangePrimaryStatus(e => {
					let secondaryIconId: string | undefined;
					if (e) {
						secondaryIconId = e.id === TerminalStatus.Bell ? 'bell' : 'warning';
					}
					template.label.setLabel(label, 'desc2', { secondaryIconId });
				});
=======
>>>>>>> 437f2383
			} else if (item.terminalInstances.length > 1) {
				label = `Terminals (${item.terminalInstances.length})`;
			}
		} else {
			label = `$(${item.icon.id}) ${item.title}`;
<<<<<<< HEAD
			// const primaryStatus = item.statusList.primary;
			// console.log('item primary', primaryStatus);
			// if (primaryStatus) {
			// 	// secondaryIconId = primaryStatus.id === TerminalStatus.Bell ? 'bell' : 'warning';
			// }
			// secondaryIconId = 'bell';
		}
		console.log('secondaryIconId', secondaryIconId);
		template.label.setLabel(label, 'desc', { secondaryIconId });
		// TODO: Dispose of listeners
=======
		}
		template.label.setLabel(label);
>>>>>>> 437f2383
	}

	disposeTemplate(templateData: ITerminalTabEntryTemplate): void {
	}
}

interface ITerminalTabEntryTemplate {
	labelElement: HTMLElement;
	label: IconLabel;
}

type ITabTreeNode = ITerminalTab | ITerminalInstance;

function createTerminalTabsIterator(tabs: ITerminalTab[]): Iterable<ITreeElement<ITabTreeNode>> {
	const result = tabs.map(tab => {
		const hasChildren = tab.terminalInstances.length > 1;
		return {
			element: tab,
			collapsed: false,
			collapsible: hasChildren,
			children: getChildren(tab)
		};
	});
	return result;
}

function getChildren(tab: ITerminalTab): Iterable<ITreeElement<ITerminalInstance>> | undefined {
	if (tab.terminalInstances.length > 1) {
		return tab.terminalInstances.map(instance => {
			return {
				element: instance,
				collapsed: true,
				collapsible: false,
			};
		});
	}
	return undefined;
}<|MERGE_RESOLUTION|>--- conflicted
+++ resolved
@@ -17,10 +17,7 @@
 import * as dom from 'vs/base/browser/dom';
 import { IInstantiationService } from 'vs/platform/instantiation/common/instantiation';
 import { IconLabel } from 'vs/base/browser/ui/iconLabel/iconLabel';
-<<<<<<< HEAD
 import { TerminalStatus } from 'vs/workbench/contrib/terminal/browser/terminalStatusList';
-=======
->>>>>>> 437f2383
 
 const $ = dom.$;
 
@@ -144,10 +141,7 @@
 			if (item.terminalInstances.length === 1) {
 				const instance = item.terminalInstances[0];
 				label = `$(${instance.icon.id}) ${instance.title}`;
-<<<<<<< HEAD
 				const primaryStatus = instance.statusList.primary;
-				console.log('instance ' + (instance as any)._instanceId);
-				console.log('  primary', primaryStatus);
 				if (primaryStatus) {
 					secondaryIconId = primaryStatus.id === TerminalStatus.Bell ? 'bell' : 'warning';
 				}
@@ -158,28 +152,25 @@
 					}
 					template.label.setLabel(label, 'desc2', { secondaryIconId });
 				});
-=======
->>>>>>> 437f2383
 			} else if (item.terminalInstances.length > 1) {
 				label = `Terminals (${item.terminalInstances.length})`;
 			}
 		} else {
 			label = `$(${item.icon.id}) ${item.title}`;
-<<<<<<< HEAD
-			// const primaryStatus = item.statusList.primary;
-			// console.log('item primary', primaryStatus);
-			// if (primaryStatus) {
-			// 	// secondaryIconId = primaryStatus.id === TerminalStatus.Bell ? 'bell' : 'warning';
-			// }
-			// secondaryIconId = 'bell';
+			const primaryStatus = item.statusList.primary;
+			if (primaryStatus) {
+				secondaryIconId = primaryStatus.id === TerminalStatus.Bell ? 'bell' : 'warning';
+			}
+			item.statusList.onDidChangePrimaryStatus(e => {
+				let secondaryIconId: string | undefined;
+				if (e) {
+					secondaryIconId = e.id === TerminalStatus.Bell ? 'bell' : 'warning';
+				}
+				template.label.setLabel(label, 'desc2', { secondaryIconId });
+			});
 		}
-		console.log('secondaryIconId', secondaryIconId);
 		template.label.setLabel(label, 'desc', { secondaryIconId });
 		// TODO: Dispose of listeners
-=======
-		}
-		template.label.setLabel(label);
->>>>>>> 437f2383
 	}
 
 	disposeTemplate(templateData: ITerminalTabEntryTemplate): void {
